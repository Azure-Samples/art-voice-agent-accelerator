// src/RealTimeVoiceApp.jsx
import React, { useEffect, useRef, useState } from 'react';
import VoiceSphere from './components/VoiceSphere';
import "reactflow/dist/style.css";
import { useHealthMonitor } from "./hooks/useHealthMonitor";
import HealthStatusIndicator from "./components/HealthStatusIndicator";

/* ------------------------------------------------------------------ *
 *  ENV VARS
 * ------------------------------------------------------------------ */
const {
  VITE_BACKEND_BASE_URL: API_BASE_URL,
} = import.meta.env;

const WS_URL = API_BASE_URL.replace(/^https?/, "wss");

/* ------------------------------------------------------------------ *
 *  STYLES
 * ------------------------------------------------------------------ */
const styles = {
  root: {
    width: "768px",
    maxWidth: "768px", // Expanded from iPad width
    fontFamily: "Segoe UI, Roboto, sans-serif",
    background: "transparent",
    minHeight: "100vh",
    display: "flex",
    flexDirection: "column",
    color: "#1e293b",
    position: "relative",
    alignItems: "center",
    justifyContent: "center",
    padding: "8px",
    border: "0px solid #0e4bf3ff",
  },
  
  // Main iPad-sized container
  mainContainer: {
    width: "100%",
    maxWidth: "100%", // Expanded from iPad width
    height: "90vh",
    maxHeight: "900px", // Adjusted height
    background: "white",
    borderRadius: "20px",
    boxShadow: "0 20px 60px rgba(0,0,0,0.15)",
    border: "0px solid #ce1010ff",
    display: "flex",
    flexDirection: "column",
    overflow: "hidden",
  },
  
  // Waveform section (top third)
  waveformSection: {
    backgroundColor: "#dbeafe",
    padding: "2px 4px",
    display: "flex",
    flexDirection: "column",
    alignItems: "center",
    justifyContent: "center",
    borderBottom: "1px solid #e2e8f0",
    height: "25%",
    minHeight: "100px",
    position: "relative",
  },
  
  waveformSectionTitle: {
    fontSize: "14px",
    fontWeight: "600",
    color: "#64748b",
    textTransform: "uppercase",
    letterSpacing: "0.5px",
    marginBottom: "2px",
  },
  
  // Section divider line
  sectionDivider: {
    position: "absolute",
    bottom: "-1px",
    left: "15%",
    right: "15%",
    height: "3px",
    backgroundColor: "#3b82f6",
    borderRadius: "1px",
  },
  
  waveformContainer: {
    display: "flex",
    alignItems: "center",
    justifyContent: "center",
    width: "100%",
    height: "60%",
    padding: "0 10px", // Add horizontal padding to prevent edge cutoff
  },
  
  waveformSvg: {
    width: "100%",
    height: "60px",
  },
  
  // Chat section (middle section)
  chatSection: {
    flex: 1,
    padding: "15px 20px 15px 5px", // Remove most left padding, keep right padding
    width: "100%",
    overflowY: "auto",
    backgroundColor: "#ffffff",
    borderBottom: "1px solid #e2e8f0",
    display: "flex",
    flexDirection: "column",
    position: "relative",
  },
  
  chatSectionHeader: {
    textAlign: "center",
    marginBottom: "30px",
    paddingBottom: "20px",
    borderBottom: "1px solid #f1f5f9",
  },
  
  chatSectionTitle: {
    fontSize: "14px",
    fontWeight: "600",
    color: "#64748b",
    textTransform: "uppercase",
    letterSpacing: "0.5px",
    marginBottom: "5px",
  },
  
  chatSectionSubtitle: {
    fontSize: "12px",
    color: "#94a3b8",
    fontStyle: "italic",
  },
  
  // Chat section visual indicator
  chatSectionIndicator: {
    position: "absolute",
    left: "0",
    top: "0",
    bottom: "0",
    width: "0px", // Removed blue border
    backgroundColor: "#3b82f6",
  },
  
  messageContainer: {
    display: "flex",
    flexDirection: "column",
    gap: "16px",
    flex: 1,
    overflowY: "auto",
    padding: "0", // Remove all padding for maximum space usage
  },
  
  // User message (right aligned - blue bubble)
  userMessage: {
    alignSelf: "flex-end",
    maxWidth: "75%", // More conservative width
    marginRight: "15px", // Increased margin for more right padding
    marginBottom: "4px",
  },
  
  userBubble: {
    background: "#e0f2fe",
    color: "#0f172a",
    padding: "12px 16px",
    borderRadius: "20px",
    fontSize: "14px",
    lineHeight: "1.5",
    border: "1px solid #bae6fd",
    boxShadow: "0 2px 8px rgba(14,165,233,0.15)",
    wordWrap: "break-word",
    overflowWrap: "break-word",
    hyphens: "auto",
    whiteSpace: "pre-wrap",
  },
  
  // Assistant message (left aligned - teal bubble)
  assistantMessage: {
    alignSelf: "flex-start",
    maxWidth: "80%", // Increased width for maximum space usage
    marginLeft: "0px", // No left margin - flush to edge
    marginBottom: "4px",
  },
  
  assistantBubble: {
    background: "#67d8ef",
    color: "white",
    padding: "12px 16px",
    borderRadius: "20px",
    fontSize: "14px",
    lineHeight: "1.5",
    boxShadow: "0 2px 8px rgba(103,216,239,0.3)",
    wordWrap: "break-word",
    overflowWrap: "break-word",
    hyphens: "auto",
    whiteSpace: "pre-wrap",
  },
  
  // Control section (bottom third)
  controlSection: {
    padding: "8px",
    backgroundColor: "#dbeafe",
    display: "flex",
    justifyContent: "center",
    alignItems: "center",
    height: "15%",
    minHeight: "100px",
    borderTop: "1px solid #e2e8f0",
    position: "relative",
  },
  
  controlContainer: {
    display: "flex",
    gap: "6px",
    background: "white",
    padding: "10px 10px",
    borderRadius: "50px",
    boxShadow: "0 8px 32px rgba(0,0,0,0.12)",
    border: "1px solid #e2e8f0",
    width: "fit-content",
  },
  
  controlButton: (isActive, variant = 'default') => ({
    width: "56px",
    height: "56px",
    borderRadius: "50%",
    border: "none",
    display: "flex",
    alignItems: "center",
    justifyContent: "center",
    cursor: "pointer",
    fontSize: "20px",
    transition: "all 0.2s ease",
    background: variant === 'phone' ? "#67d8ef" : 
                variant === 'close' ? "#f1f5f9" :
                isActive ? "#67d8ef" : "#f1f5f9",
    color: variant === 'phone' || isActive ? "white" : "#64748b",
    transform: isActive ? "scale(1.05)" : "scale(1)",
    boxShadow: isActive ? "0 4px 16px rgba(103,216,239,0.4)" : "0 2px 8px rgba(0,0,0,0.05)",
  }),
  
  // Health indicator in top right
  healthIndicator: {
    position: "absolute",
    top: "20px",
    right: "20px",
    zIndex: 10,
  },
  
  // Input section for phone calls
  phoneInputSection: {
    position: "absolute",
    bottom: "140px",
    right: "20px",
    background: "white",
    padding: "20px",
    borderRadius: "16px",
    boxShadow: "0 8px 32px rgba(0,0,0,0.12)",
    border: "1px solid #e2e8f0",
    display: "flex",
    flexDirection: "column",
    gap: "12px",
    minWidth: "240px",
    zIndex: 90,
  },
  
  phoneInput: {
    padding: "12px 16px",
    border: "1px solid #d1d5db",
    borderRadius: "8px",
    fontSize: "14px",
    outline: "none",
    transition: "border-color 0.2s ease",
  },
  
  phoneButton: (isActive) => ({
    padding: "12px 20px",
    background: isActive ? "#ef4444" : "#67d8ef",
    color: "white",
    border: "none",
    borderRadius: "8px",
    cursor: "pointer",
    fontSize: "14px",
    fontWeight: "600",
    transition: "all 0.2s ease",
  }),
};

/* ------------------------------------------------------------------ *
 *  WAVEFORM COMPONENT
 * ------------------------------------------------------------------ */
const WaveformVisualization = ({ isActive, speaker }) => {
  const [waveOffset, setWaveOffset] = useState(0);
  const [amplitude, setAmplitude] = useState(5);
  const animationRef = useRef();
  
  useEffect(() => {
    // Animation should run when there's an active speaker
    if (!speaker) {
      setAmplitude(3);
      if (animationRef.current) {
        cancelAnimationFrame(animationRef.current);
      }
      return;
    }
    
    // Higher amplitude when someone is speaking
    setAmplitude(15 + Math.random() * 10);
    
    // Animate the wave
    const animate = () => {
      setWaveOffset(prev => (prev + 2) % 360);
      setAmplitude(prev => {
        const baseAmplitude = speaker ? 15 : 3;
        const variation = speaker ? Math.random() * 15 : Math.random() * 2;
        return baseAmplitude + variation;
      });
      animationRef.current = requestAnimationFrame(animate);
    };
    
    animationRef.current = requestAnimationFrame(animate);
    
    return () => {
      if (animationRef.current) {
        cancelAnimationFrame(animationRef.current);
      }
    };
  }, [speaker]); // Changed dependency from isActive to speaker
  
  // Generate wave path
  const generateWavePath = () => {
    const width = 750;
    const height = 100;
    const centerY = height / 2;
    const frequency = 0.02; // How many waves across the width
    const points = 200; // Number of points to draw
    
    let path = `M 0 ${centerY}`;
    
    for (let i = 0; i <= points; i++) {
      const x = (i / points) * width;
      const y = centerY + Math.sin((x * frequency + waveOffset * 0.1)) * amplitude;
      path += ` L ${x} ${y}`;
    }
    
    return path;
  };
  
  // Generate multiple wave layers for richer visualization
  const generateMultipleWaves = () => {
    const waves = [];
    // More distinct colors based on speaker
    const baseColor = speaker === "User" ? "#ef4444" :  // Red for user
                     speaker === "Assistant" ? "#67d8ef" :  // Teal for assistant
                     "#11d483ff"; // fallback color
    const opacity = !!speaker ? 0.8 : 0.4; // Simplified opacity logic
    
    // Main wave
    waves.push(
      <path
        key="wave1"
        d={generateWavePath()}
        stroke={baseColor}
        strokeWidth="3"
        fill="none"
        opacity={opacity}
        strokeLinecap="round"
      />
    );
    
    // Secondary wave (slightly offset and smaller)
    const secondaryPath = generateSecondaryWave();
    waves.push(
      <path
        key="wave2"
        d={secondaryPath}
        stroke={baseColor}
        strokeWidth="2"
        fill="none"
        opacity={opacity * 0.6}
        strokeLinecap="round"
      />
    );
    
    return waves;
  };
  
  const generateSecondaryWave = () => {
    const width = 750;
    const height = 100;
    const centerY = height / 2;
    const frequency = 0.025; // Slightly different frequency
    const points = 200;
    
    let path = `M 0 ${centerY}`;
    
    for (let i = 0; i <= points; i++) {
      const x = (i / points) * width;
      const y = centerY + Math.sin((x * frequency + waveOffset * 0.15)) * (amplitude * 0.6);
      path += ` L ${x} ${y}`;
    }
    
    return path;
  };
  
  return (
    <div style={styles.waveformContainer}>
      {!!speaker && (
        <svg style={styles.waveformSvg} viewBox="0 0 750 80" preserveAspectRatio="xMidYMid meet">
          {generateMultipleWaves()}
        </svg>
      )}
    </div>
  );
};

/* ------------------------------------------------------------------ *
 *  CHAT BUBBLE
 * ------------------------------------------------------------------ */
const ChatBubble = ({ message }) => {
  const { speaker, text, isTool, streaming } = message;
  const isUser = speaker === "User";
  
  if (isTool) {
    return (
      <div style={{ ...styles.assistantMessage, alignSelf: "center" }}>
        <div style={{
          ...styles.assistantBubble,
          background: "#8b5cf6",
          textAlign: "center",
          fontSize: "14px",
        }}>
          {text}
        </div>
      </div>
    );
  }
  
  return (
    <div style={isUser ? styles.userMessage : styles.assistantMessage}>
      <div style={isUser ? styles.userBubble : styles.assistantBubble}>
        {text.split("\n").map((line, i) => (
          <div key={i}>{line}</div>
        ))}
        {streaming && <span style={{ opacity: 0.7 }}>▌</span>}
      </div>
    </div>
  );
};

/* ------------------------------------------------------------------ *
 *  MAIN COMPONENT
 * ------------------------------------------------------------------ */
export default function RealTimeVoiceApp() {
  /* ---------- state ---------- */
  const [messages, setMessages] = useState([
    { speaker: "User", text: "Hello, I need help with my insurance claim." },
    { speaker: "Assistant", text: "I'd be happy to help you with your insurance claim. Can you please provide me with your policy number?" }
  ]);
  const [log, setLog]                 = useState("");
  const [recording, setRecording]     = useState(false);
  const [targetPhoneNumber, setTargetPhoneNumber] = useState("");
  const [callActive, setCallActive]   = useState(false);
  const [activeSpeaker, setActiveSpeaker] = useState(null);
  const [showPhoneInput, setShowPhoneInput] = useState(false);

  /* ---------- health monitoring ---------- */
  const { 
    healthStatus = { isHealthy: null, lastChecked: null, responseTime: null, error: null },
    readinessStatus = { status: null, timestamp: null, responseTime: null, checks: [], lastChecked: null, error: null },
    overallStatus = { isHealthy: false, hasWarnings: false, criticalErrors: [] },
    refresh = () => {} 
  } = useHealthMonitor({
    baseUrl: API_BASE_URL,
    healthInterval: 30000,
    readinessInterval: 15000,
    enableAutoRefresh: true,
  });


  // Function call state (not mind-map)
  const [functionCalls, setFunctionCalls] = useState([]);
  const [callResetKey, setCallResetKey]   = useState(0);

  /* ---------- refs ---------- */
  const chatRef      = useRef(null);
  const socketRef    = useRef(null);
  const recognizerRef= useRef(null);
  const activeAudioStreams = useRef(0); // Track number of active audio streams

  // Fix: missing refs for audio and processor
  const audioContextRef = useRef(null);
  const processorRef = useRef(null);



  const appendLog = m => setLog(p => `${p}\n${new Date().toLocaleTimeString()} - ${m}`);

  /* ---------- scroll chat on new message ---------- */
  useEffect(()=>{
    if(chatRef.current) chatRef.current.scrollTop = chatRef.current.scrollHeight;
  },[messages]);

  /* ---------- teardown on unmount ---------- */
  useEffect(()=>()=> stopRecognition(),[]);

  /* ---------- derive callActive from logs ---------- */
  useEffect(()=>{
    if (log.includes("Call connected"))  setCallActive(true);
    if (log.includes("Call ended"))      setCallActive(false);
  },[log]);
  /* ------------------------------------------------------------------ *
   *  START RECOGNITION + WS
   * ------------------------------------------------------------------ */
  const startRecognition = async () => {
      // mind-map reset not needed
      setMessages([]);
      appendLog("🎤 PCM streaming started");

      // 1) open WS
      const socket = new WebSocket(`${WS_URL}/realtime`);
      socket.binaryType = "arraybuffer";

      socket.onopen = () => {
        appendLog("🔌 WS open");
        console.log("WebSocket connection OPENED to backend!");
      };
      socket.onclose = () => {
        console.log("WebSocket connection CLOSED.");
      };
      socket.onerror = (err) => {
        console.error("WebSocket error:", err);
      };
      socket.onmessage = handleSocketMessage;
      socketRef.current = socket;

      // 2) setup Web Audio for raw PCM @16 kHz
      const stream = await navigator.mediaDevices.getUserMedia({ audio: true });
      const audioCtx = new (window.AudioContext || window.webkitAudioContext)({
        sampleRate: 16000
      });
      audioContextRef.current = audioCtx;

<<<<<<< HEAD
    setRecording(false);
    setActiveSpeaker(null);
    activeAudioStreams.current = 0; // Reset audio stream counter
=======
      const source = audioCtx.createMediaStreamSource(stream);
>>>>>>> 3e48ebca

      // 3) ScriptProcessor with small buffer for low latency (256 or 512 samples)
      const bufferSize = 512; 
      const processor  = audioCtx.createScriptProcessor(bufferSize, 1, 1);
      processorRef.current = processor;

      processor.onaudioprocess = (evt) => {
        const float32 = evt.inputBuffer.getChannelData(0);
        // Debug: Log a sample of mic data
        console.log("Mic data sample:", float32.slice(0, 10)); // Should show non-zero values if your mic is hot

        const int16 = new Int16Array(float32.length);
        for (let i = 0; i < float32.length; i++) {
          int16[i] = Math.max(-1, Math.min(1, float32[i])) * 0x7fff;
        }

        // Debug: Show size before send
        console.log("Sending int16 PCM buffer, length:", int16.length);

<<<<<<< HEAD
  /* ------------------------------------------------------------------ *
   *  START RECOGNITION + WS
   * ------------------------------------------------------------------ */
  const startRecognition = () => {
    setMessages([]);
    setFunctionCalls([]);
    setCallResetKey(k=>k+1);

    // Check if environment variables are available
    if (!AZURE_SPEECH_KEY || !AZURE_REGION) {
      console.error("Missing Azure Speech credentials:", {
        AZURE_SPEECH_KEY: AZURE_SPEECH_KEY ? "✓ Present" : "✗ Missing",
        AZURE_REGION: AZURE_REGION ? "✓ Present" : "✗ Missing"
      });
      appendLog("❌ Azure Speech credentials missing");
      return;
    }

    /* Azure Speech config */
    const cfg = SpeechConfig.fromSubscription(AZURE_SPEECH_KEY, AZURE_REGION);
    cfg.speechRecognitionLanguage = "en-US";
    const rec = new SpeechRecognizer(cfg, AudioConfig.fromDefaultMicrophoneInput());
    rec.properties.setProperty(PropertyId.Speech_SegmentationSilenceTimeoutMs, "800");
    rec.properties.setProperty(PropertyId.Speech_SegmentationStrategy, "Semantic");
    recognizerRef.current = rec;

    let lastInterrupt = Date.now();
    rec.recognizing = (_, e) => {
      // Set active speaker immediately when user starts talking
      if (e.result.text.trim()) {
        setActiveSpeaker("User");
      }
      
      if (e.result.text.trim() &&
          socketRef.current?.readyState === WebSocket.OPEN &&
          Date.now()-lastInterrupt > 1000)
      {
        socketRef.current.send(JSON.stringify({ type:"interrupt" }));
        appendLog("→ Sent interrupt");
        lastInterrupt = Date.now();
      }
    };
    rec.recognized = (_, e) => {
      const txt = e.result.text.trim();
      if (txt) {
        handleUserSpeech(txt);
      }
      
      // Clear active speaker after recognition completes
      setTimeout(() => {
        setActiveSpeaker(null);
      }, 500); // Small delay to allow waveform to show briefly
    };

    // Add error handling
    rec.canceled = (_, e) => {
      appendLog(`❌ Recognition canceled: ${e.reason}`);
      setRecording(false);
    };

    rec.sessionStopped = (_, e) => {
      appendLog("🔇 Recognition session stopped");
    };

    rec.startContinuousRecognitionAsync(
      () => {
        setRecording(true);
        appendLog("🎤 Recognition started");
      },
      (err) => {
        appendLog(`❌ Failed to start recognition: ${err}`);
        setRecording(false);
      }
    );

    /* WebSocket for assistant streaming */
    const socket = new WebSocket(`${WS_URL}/realtime`);
    socket.binaryType = "arraybuffer";
    socketRef.current = socket;
    socket.onopen  = () => {
      appendLog("🔌 WS open");
    };
    socket.onclose = () => {
      appendLog("🔌 WS closed");
    };
    socket.onerror = (error) => {
      appendLog("❌ WS error");
    };
    socket.onmessage = handleSocketMessage;
  };

  /* ------------------------------------------------------------------ *
   *  HANDLE INCOMING SOCKET MESSAGES
   * ------------------------------------------------------------------ */
  const handleSocketMessage = async event => {
    // audio
    if (typeof event.data !== "string") {
      activeAudioStreams.current += 1;
      
      const ctx = new AudioContext();
      const buf = await event.data.arrayBuffer();
      const audioBuf = await ctx.decodeAudioData(buf);
      const src = ctx.createBufferSource();
      src.buffer = audioBuf;
      src.connect(ctx.destination);
      
      // Set active speaker when first audio starts
      if (activeAudioStreams.current === 1) {
        setActiveSpeaker("Assistant");
      }
      
      // Clear active speaker when all audio ends
      src.onended = () => {
        activeAudioStreams.current -= 1;
        
        if (activeAudioStreams.current <= 0) {
          activeAudioStreams.current = 0; // Ensure it doesn't go negative
          setActiveSpeaker(null);
        }
      };
      
      src.start();
      appendLog("🔊 Audio played");
      return;
    }

    // JSON frames
    let payload;
    try { payload = JSON.parse(event.data); }
    catch { appendLog("Ignored non-JSON frame"); return; }

    const { type, content="", message="", tool, pct, status, elapsedMs, result, error } = payload;
    const txt = content || message;

    // streaming assistant
    if (type==="assistant_streaming") {
      // Don't set active speaker here - let audio events handle it
      setMessages(prev => {
        if (prev.at(-1)?.streaming) {
          return prev.map((m,i) =>
            i===prev.length-1 ? { ...m, text: txt } : m
          );
        }
        return [...prev, { speaker:"Assistant", text: txt, streaming:true }];
      });
      return;
    }

    // final assistant
    if (type==="assistant"||type==="status") {
      // Don't set active speaker here - let audio events handle it
      setMessages(prev => {
        if (prev.at(-1)?.streaming) {
          return prev.map((m,i) =>
            i===prev.length-1 ? { speaker:"Assistant", text: txt } : m
          );
        }
        return [...prev, { speaker:"Assistant", text: txt }];
      });
      appendLog("🤖 Assistant responded");
      return;
    }
=======
        if (socket.readyState === WebSocket.OPEN) {
          socket.send(int16.buffer);
          // Debug: Confirm data sent
          console.log("PCM audio chunk sent to backend!");
        } else {
          console.log("WebSocket not open, did not send audio.");
        }
      };

      source.connect(processor);
      processor.connect(audioCtx.destination);
      setRecording(true);
    };

    const stopRecognition = () => {
      if (processorRef.current) {
        try { processorRef.current.disconnect(); } catch {}
        processorRef.current = null;
      }
      if (audioContextRef.current) {
        try { audioContextRef.current.close(); } catch {}
        audioContextRef.current = null;
      }
      if (socketRef.current) {
        try { socketRef.current.close(); } catch {}
        socketRef.current = null;
      }
      setRecording(false);
      appendLog("🛑 PCM streaming stopped");
    };

    // Helper to dedupe consecutive identical messages
    const pushIfChanged = (arr, msg) => {
      // Only dedupe if the last message is from the same speaker and has the same text
      if (arr.length === 0) return [...arr, msg];
      const last = arr[arr.length - 1];
      if (last.speaker === msg.speaker && last.text === msg.text) return arr;
      return [...arr, msg];
    };

    const handleSocketMessage = async (event) => {
      if (typeof event.data !== "string") {
        const ctx = new AudioContext();
        const buf = await event.data.arrayBuffer();
        const audioBuf = await ctx.decodeAudioData(buf);
        const src = ctx.createBufferSource();
        src.buffer = audioBuf;
        src.connect(ctx.destination);
        src.start();
        appendLog("🔊 Audio played");
        return;
      }
    
      let payload;
      try {
        payload = JSON.parse(event.data);
      } catch {
        appendLog("Ignored non‑JSON frame");
        return;
      }
      // --- Handle relay/broadcast messages with {sender, message} ---
      if (payload.sender && payload.message) {
        // Route all relay messages through the same logic
        payload.speaker = payload.sender;
        payload.content = payload.message;
        // fall through to unified logic below
      }
      const { type, content = "", message = "", function_call, speaker } = payload;
      const txt = content || message;
      const msgType = (type || "").toLowerCase();

      /* ---------- USER BRANCH ---------- */
      if (msgType === "user" || speaker === "User") {
        setActiveSpeaker("User");
        // Always append user message immediately, do not dedupe
        setMessages(prev => [...prev, { speaker: "User", text: txt }]);
>>>>>>> 3e48ebca

        appendLog(`User: ${txt}`);
        return;
      }

      /* ---------- ASSISTANT STREAM ---------- */
      if (type === "assistant_streaming") {
        setActiveSpeaker("Assistant");
        setMessages(prev => {
          if (prev.at(-1)?.streaming) {
            return prev.map((m,i)=> i===prev.length-1 ? {...m, text:txt} : m);
          }
          return [...prev, { speaker:"Assistant", text:txt, streaming:true }];
        });
        return;
      }

      /* ---------- ASSISTANT FINAL ---------- */
      if (msgType === "assistant" || msgType === "status" || speaker === "Assistant") {
        setActiveSpeaker("Assistant");
        setMessages(prev => {
          if (prev.at(-1)?.streaming) {
            return prev.map((m,i)=> i===prev.length-1 ? {...m, text:txt, streaming:false} : m);
          }
          return pushIfChanged(prev, { speaker:"Assistant", text:txt });
        });

        appendLog("🤖 Assistant responded");
        return;
      }
    
      if (type === "tool_start") {

      
        setMessages((prev) => [
          ...prev,
          {
            speaker: "Assistant",
            isTool: true,
            text: `🛠️ tool ${payload.tool} started 🔄`,
          },
        ]);
      
        appendLog(`⚙️ ${payload.tool} started`);
        return;
      }
      
    
      if (type === "tool_progress") {
        setMessages((prev) =>
          prev.map((m, i, arr) =>
            i === arr.length - 1 && m.text.startsWith(`🛠️ tool ${payload.tool}`)
              ? { ...m, text: `🛠️ tool ${payload.tool} ${payload.pct}% 🔄` }
              : m,
          ),
        );
        appendLog(`⚙️ ${payload.tool} ${payload.pct}%`);
        return;
      }
    
      if (type === "tool_end") {

      
        const finalText =
          payload.status === "success"
            ? `🛠️ tool ${payload.tool} completed ✔️\n${JSON.stringify(
                payload.result,
                null,
                2,
              )}`
            : `🛠️ tool ${payload.tool} failed ❌\n${payload.error}`;
      
        setMessages((prev) =>
          prev.map((m, i, arr) =>
            i === arr.length - 1 && m.text.startsWith(`🛠️ tool ${payload.tool}`)
              ? { ...m, text: finalText }
              : m,
          ),
        );
      
        appendLog(`⚙️ ${payload.tool} ${payload.status} (${payload.elapsedMs} ms)`);
      }
    };
  
  /* ------------------------------------------------------------------ *
   *  OUTBOUND ACS CALL
   * ------------------------------------------------------------------ */
  const startACSCall = async () => {
    if (!/^\+\d+$/.test(targetPhoneNumber)) {
      alert("Enter phone in E.164 format e.g. +15551234567");
      return;
    }
    try {
      const res = await fetch(`${API_BASE_URL}/api/call`, {
        method:"POST",
        headers:{"Content-Type":"application/json"},
        body: JSON.stringify({ target_number: targetPhoneNumber }),
      });
      const json = await res.json();
      if (!res.ok) {
        appendLog(`Call error: ${json.detail||res.statusText}`);
        return;
      }
      // show in chat
      setMessages(m => [
        ...m,
        { speaker:"Assistant", text:`📞 Call started → ${targetPhoneNumber}` }
      ]);
      appendLog("📞 Call initiated");

      // relay WS
      const relay = new WebSocket(`${WS_URL}/relay`);
      relay.onopen = () => appendLog("Relay WS connected");
      relay.onmessage = ({data}) => {
        try {
          const obj = JSON.parse(data);
          if (obj.type?.startsWith("tool_")) {
            handleSocketMessage({ data: JSON.stringify(obj) });
            return;
          }
          const { sender, message } = obj;
          setMessages(m => [...m, { speaker: sender, text: message }]);
          setActiveSpeaker(sender);
          appendLog(`[Relay] ${sender}: ${message}`);
        } catch {
          appendLog("Relay parse error");
        }
      };
      relay.onclose = () => {
        appendLog("Relay WS disconnected");
        setCallActive(false);
        setActiveSpeaker(null);
        setFunctionCalls([]);
        setCallResetKey(k=>k+1);
      };
    } catch(e) {
      appendLog(`Network error starting call: ${e.message}`);
    }
  };

  /* ------------------------------------------------------------------ *
   *  RENDER
   * ------------------------------------------------------------------ */
  return (
    <div style={styles.root}>
      {/* Health Status - Top Right */}
      <div style={{...styles.healthIndicator, display: "none"}}>
        <HealthStatusIndicator
          healthStatus={healthStatus}
          readinessStatus={readinessStatus}
          overallStatus={overallStatus}
          onRefresh={refresh}
          compact={true}
        />
      </div>

      {/* Main iPad-sized Container */}
      <div style={styles.mainContainer}>
        {/* Waveform Section */}
        <div style={styles.waveformSection}>
          <WaveformVisualization 
            isActive={recording || !!activeSpeaker} 
            speaker={activeSpeaker} 
          />
        </div>

        {/* Chat Messages */}
        <div style={styles.chatSection} ref={chatRef}>
          <div style={styles.chatSectionIndicator}></div>
          <div style={styles.messageContainer}>
            {messages.map((message, index) => (
              <ChatBubble key={index} message={message} />
            ))}
          </div>
        </div>

        {/* Control Buttons */}
        <div style={styles.controlSection}>
          <div style={styles.controlContainer}>
            {/* Microphone Button */}
            <button
              style={styles.controlButton(recording)}
              onClick={recording ? stopRecognition : startRecognition}
              title={recording ? "Stop Recording" : "Start Recording"}
            >
              🎤
            </button>
            
            {/* Phone Call Button */}
            <button
              style={styles.controlButton(false, 'phone')}
              onClick={() => setShowPhoneInput(!showPhoneInput)}
              title="Phone Call"
            >
              📞
            </button>
            
            {/* Close Button */}
            <button
              style={styles.controlButton(false, 'close')}
              onClick={stopRecognition}
              title="End Session"
            >
              ✕
            </button>
          </div>
        </div>
      </div>

      {/* Phone Input Panel */}
      {showPhoneInput && (
        <div style={styles.phoneInputSection}>
          <input
            type="tel"
            value={targetPhoneNumber}
            onChange={(e) => setTargetPhoneNumber(e.target.value)}
            placeholder="+15551234567"
            style={styles.phoneInput}
            disabled={callActive}
          />
          <button
            onClick={callActive ? stopRecognition : startACSCall}
            style={styles.phoneButton(callActive)}
          >
            {callActive ? "End Call" : "Call"}
          </button>
        </div>
      )}
    </div>
  );
}<|MERGE_RESOLUTION|>--- conflicted
+++ resolved
@@ -486,7 +486,6 @@
   const chatRef      = useRef(null);
   const socketRef    = useRef(null);
   const recognizerRef= useRef(null);
-  const activeAudioStreams = useRef(0); // Track number of active audio streams
 
   // Fix: missing refs for audio and processor
   const audioContextRef = useRef(null);
@@ -541,13 +540,7 @@
       });
       audioContextRef.current = audioCtx;
 
-<<<<<<< HEAD
-    setRecording(false);
-    setActiveSpeaker(null);
-    activeAudioStreams.current = 0; // Reset audio stream counter
-=======
       const source = audioCtx.createMediaStreamSource(stream);
->>>>>>> 3e48ebca
 
       // 3) ScriptProcessor with small buffer for low latency (256 or 512 samples)
       const bufferSize = 512; 
@@ -567,170 +560,6 @@
         // Debug: Show size before send
         console.log("Sending int16 PCM buffer, length:", int16.length);
 
-<<<<<<< HEAD
-  /* ------------------------------------------------------------------ *
-   *  START RECOGNITION + WS
-   * ------------------------------------------------------------------ */
-  const startRecognition = () => {
-    setMessages([]);
-    setFunctionCalls([]);
-    setCallResetKey(k=>k+1);
-
-    // Check if environment variables are available
-    if (!AZURE_SPEECH_KEY || !AZURE_REGION) {
-      console.error("Missing Azure Speech credentials:", {
-        AZURE_SPEECH_KEY: AZURE_SPEECH_KEY ? "✓ Present" : "✗ Missing",
-        AZURE_REGION: AZURE_REGION ? "✓ Present" : "✗ Missing"
-      });
-      appendLog("❌ Azure Speech credentials missing");
-      return;
-    }
-
-    /* Azure Speech config */
-    const cfg = SpeechConfig.fromSubscription(AZURE_SPEECH_KEY, AZURE_REGION);
-    cfg.speechRecognitionLanguage = "en-US";
-    const rec = new SpeechRecognizer(cfg, AudioConfig.fromDefaultMicrophoneInput());
-    rec.properties.setProperty(PropertyId.Speech_SegmentationSilenceTimeoutMs, "800");
-    rec.properties.setProperty(PropertyId.Speech_SegmentationStrategy, "Semantic");
-    recognizerRef.current = rec;
-
-    let lastInterrupt = Date.now();
-    rec.recognizing = (_, e) => {
-      // Set active speaker immediately when user starts talking
-      if (e.result.text.trim()) {
-        setActiveSpeaker("User");
-      }
-      
-      if (e.result.text.trim() &&
-          socketRef.current?.readyState === WebSocket.OPEN &&
-          Date.now()-lastInterrupt > 1000)
-      {
-        socketRef.current.send(JSON.stringify({ type:"interrupt" }));
-        appendLog("→ Sent interrupt");
-        lastInterrupt = Date.now();
-      }
-    };
-    rec.recognized = (_, e) => {
-      const txt = e.result.text.trim();
-      if (txt) {
-        handleUserSpeech(txt);
-      }
-      
-      // Clear active speaker after recognition completes
-      setTimeout(() => {
-        setActiveSpeaker(null);
-      }, 500); // Small delay to allow waveform to show briefly
-    };
-
-    // Add error handling
-    rec.canceled = (_, e) => {
-      appendLog(`❌ Recognition canceled: ${e.reason}`);
-      setRecording(false);
-    };
-
-    rec.sessionStopped = (_, e) => {
-      appendLog("🔇 Recognition session stopped");
-    };
-
-    rec.startContinuousRecognitionAsync(
-      () => {
-        setRecording(true);
-        appendLog("🎤 Recognition started");
-      },
-      (err) => {
-        appendLog(`❌ Failed to start recognition: ${err}`);
-        setRecording(false);
-      }
-    );
-
-    /* WebSocket for assistant streaming */
-    const socket = new WebSocket(`${WS_URL}/realtime`);
-    socket.binaryType = "arraybuffer";
-    socketRef.current = socket;
-    socket.onopen  = () => {
-      appendLog("🔌 WS open");
-    };
-    socket.onclose = () => {
-      appendLog("🔌 WS closed");
-    };
-    socket.onerror = (error) => {
-      appendLog("❌ WS error");
-    };
-    socket.onmessage = handleSocketMessage;
-  };
-
-  /* ------------------------------------------------------------------ *
-   *  HANDLE INCOMING SOCKET MESSAGES
-   * ------------------------------------------------------------------ */
-  const handleSocketMessage = async event => {
-    // audio
-    if (typeof event.data !== "string") {
-      activeAudioStreams.current += 1;
-      
-      const ctx = new AudioContext();
-      const buf = await event.data.arrayBuffer();
-      const audioBuf = await ctx.decodeAudioData(buf);
-      const src = ctx.createBufferSource();
-      src.buffer = audioBuf;
-      src.connect(ctx.destination);
-      
-      // Set active speaker when first audio starts
-      if (activeAudioStreams.current === 1) {
-        setActiveSpeaker("Assistant");
-      }
-      
-      // Clear active speaker when all audio ends
-      src.onended = () => {
-        activeAudioStreams.current -= 1;
-        
-        if (activeAudioStreams.current <= 0) {
-          activeAudioStreams.current = 0; // Ensure it doesn't go negative
-          setActiveSpeaker(null);
-        }
-      };
-      
-      src.start();
-      appendLog("🔊 Audio played");
-      return;
-    }
-
-    // JSON frames
-    let payload;
-    try { payload = JSON.parse(event.data); }
-    catch { appendLog("Ignored non-JSON frame"); return; }
-
-    const { type, content="", message="", tool, pct, status, elapsedMs, result, error } = payload;
-    const txt = content || message;
-
-    // streaming assistant
-    if (type==="assistant_streaming") {
-      // Don't set active speaker here - let audio events handle it
-      setMessages(prev => {
-        if (prev.at(-1)?.streaming) {
-          return prev.map((m,i) =>
-            i===prev.length-1 ? { ...m, text: txt } : m
-          );
-        }
-        return [...prev, { speaker:"Assistant", text: txt, streaming:true }];
-      });
-      return;
-    }
-
-    // final assistant
-    if (type==="assistant"||type==="status") {
-      // Don't set active speaker here - let audio events handle it
-      setMessages(prev => {
-        if (prev.at(-1)?.streaming) {
-          return prev.map((m,i) =>
-            i===prev.length-1 ? { speaker:"Assistant", text: txt } : m
-          );
-        }
-        return [...prev, { speaker:"Assistant", text: txt }];
-      });
-      appendLog("🤖 Assistant responded");
-      return;
-    }
-=======
         if (socket.readyState === WebSocket.OPEN) {
           socket.send(int16.buffer);
           // Debug: Confirm data sent
@@ -807,7 +636,6 @@
         setActiveSpeaker("User");
         // Always append user message immediately, do not dedupe
         setMessages(prev => [...prev, { speaker: "User", text: txt }]);
->>>>>>> 3e48ebca
 
         appendLog(`User: ${txt}`);
         return;
