<<<<<<< HEAD
from __future__ import annotations

"""OpenAI streaming + tool‑call orchestration layer with performance tracing.

This module handles *all* GPT chat‑completion streaming, Text‑to‑Speech (TTS)
relay, and tool‑call plumbing for a real‑time voice agent. Behaviour is kept
1:1 with the original implementation; only code style, typing, logging, and
error handling have been improved to meet project standards.

Public API
----------
process_gpt_response() – Stream chat completions, emit TTS chunks, run tools.
"""

import asyncio
import json
import os
import time
import uuid
from typing import TYPE_CHECKING, Any, Dict, List, Optional

from fastapi import WebSocket
from apps.rtagent.backend.src.agents.tool_store.tools import (
    available_tools as DEFAULT_TOOLS,
)
from apps.rtagent.backend.src.agents.tool_store.tools_helper import (
    function_mapping,
    push_tool_end,
    push_tool_start,
)
from apps.rtagent.backend.src.helpers import add_space
from apps.rtagent.backend.src.services.openai_services import client as az_openai_client
from apps.rtagent.backend.settings import AZURE_OPENAI_CHAT_DEPLOYMENT_ID, TTS_END
from apps.rtagent.backend.src.shared_ws import (
    broadcast_message,
    push_final,
    send_response_to_acs,
    send_tts_audio,
)

from utils.ml_logging import get_logger
from utils.trace_context import create_trace_context
from src.enums.monitoring import SpanAttr
from opentelemetry.trace import SpanKind

if TYPE_CHECKING:  # pragma: no cover – typing‑only import
    from src.stateful.state_managment import MemoManager  # noqa: F401

logger = get_logger("gpt_flow")

# Performance optimization: Cache tracing configuration
_GPT_FLOW_TRACING = os.getenv("GPT_FLOW_TRACING", "true").lower() == "true"
_STREAM_TRACING = os.getenv("STREAM_TRACING", "false").lower() == "true"  # High frequency ops


# ---------------------------------------------------------------------------
# Main entry‑point
# ---------------------------------------------------------------------------
async def process_gpt_response(  # noqa: D401
    cm: "MemoManager",  # MemoManager instance (runtime import avoided)
    user_prompt: str,
    ws: WebSocket,
    *,
    agent_name: str,
    is_acs: bool = False,
    model_id: str = AZURE_OPENAI_CHAT_DEPLOYMENT_ID,
    temperature: float = 0.5,
    top_p: float = 1.0,
    max_tokens: int = 4096,
    available_tools: Optional[List[Dict[str, Any]]] = None,
    call_connection_id: Optional[str] = None,
    session_id: Optional[str] = None,
) -> Optional[Dict[str, Any]]:
    """Stream a chat completion, emitting TTS and handling tool calls.

    Args:
        cm: Active :class:`MemoManager`.
        user_prompt: The raw user prompt string.
        ws: WebSocket connection to the client.
        agent_name: Identifier used to fetch the agent‑specific chat history.
        is_acs: Flag indicating Azure Communication Services pathway.
        model_id: Azure OpenAI deployment ID.
        temperature: Sampling temperature.
        top_p: Nucleus sampling value.
        max_tokens: Max tokens for the completion.
        available_tools: Tool definitions to expose; *None* defaults to the
            global *DEFAULT_TOOLS* list.
        call_connection_id: ACS call connection ID for tracing correlation.
        session_id: Session ID for tracing correlation.

    Returns:
        Optional tool result dictionary if a tool was executed; otherwise *None*.
    """

    # Create trace context for the entire GPT flow operation
    with create_trace_context(
        name="gpt_flow.process_response",
        call_connection_id=call_connection_id,
        session_id=session_id,
        metadata={
            "agent_name": agent_name,
            "model_id": model_id,
            "is_acs": is_acs,
            "temperature": temperature,
            "top_p": top_p,
            "max_tokens": max_tokens,
            "tools_available": len(available_tools or DEFAULT_TOOLS),
            "prompt_length": len(user_prompt) if user_prompt else 0,
        },
    ) as trace_ctx:
        
        agent_history: List[Dict[str, Any]] = cm.get_history(agent_name)
        agent_history.append({"role": "user", "content": user_prompt})

        tool_set = available_tools or DEFAULT_TOOLS
        trace_ctx.set_attribute("tools.count", len(tool_set))

        chat_kwargs: Dict[str, Any] = {
            "stream": True,
            "messages": agent_history,
            "model": model_id,
            "max_tokens": max_tokens,
            "temperature": temperature,
            "top_p": top_p,
            "tools": tool_set,
            "tool_choice": "auto" if tool_set else "none",
        }

        trace_ctx.set_attribute("chat.history_length", len(agent_history))
        logger.debug("process_gpt_response – chat kwargs prepared: %s", chat_kwargs)

        # Stream processing with tracing
        with create_trace_context(
            name="gpt_flow.stream_completion",
            call_connection_id=call_connection_id,
            session_id=session_id,
            metadata={"model": model_id, "stream": True},
            high_frequency=_STREAM_TRACING,
        ) as stream_ctx:
            
            response = az_openai_client.chat.completions.create(**chat_kwargs)
            stream_ctx.add_event("openai_stream_started")

            collected: List[str] = []  # Temporary buffer for partial tokens.
            final_chunks: List[str] = []  # All streamed assistant chunks.

            tool_started = False
            tool_name = ""
            tool_id = ""
            args = ""
            chunk_count = 0

            for chunk in response:
                chunk_count += 1
                if not chunk.choices:
                    continue  # Skip empty chunks.

                delta = chunk.choices[0].delta

                if delta.tool_calls:
                    tc = delta.tool_calls[0]
                    tool_id = tc.id or tool_id
                    tool_name = tc.function.name or tool_name
                    args += tc.function.arguments or ""
                    tool_started = True
                    if not tool_started:  # First tool call chunk
                        stream_ctx.add_event("tool_call_detected", {"tool_name": tool_name})
                    continue

                if delta.content:
                    collected.append(delta.content)
                    if delta.content in TTS_END:  # Time to flush a sentence.
                        streaming = add_space("".join(collected).strip())
                        await _emit_streaming_text(streaming, ws, is_acs, call_connection_id, session_id)
                        final_chunks.append(streaming)
                        agent_history.append({"role": "assistant", "content": streaming})
                        collected.clear()

            stream_ctx.set_attribute("chunks_processed", chunk_count)
            stream_ctx.set_attribute("tool_call_detected", tool_started)
            if tool_started:
                stream_ctx.set_attribute("tool_name", tool_name)

        # Handle remaining collected content
        if collected:
            pending = "".join(collected).strip()
            await _emit_streaming_text(pending, ws, is_acs, call_connection_id, session_id)
            final_chunks.append(pending)

        full_text = "".join(final_chunks).strip()
        if full_text:
            agent_history.append({"role": "assistant", "content": full_text})
            await push_final(ws, "assistant", full_text, is_acs=is_acs)
            trace_ctx.set_attribute("response.length", len(full_text))

        # Handle follow‑up tool call (if any)
        if tool_started:
            trace_ctx.add_event("tool_execution_starting", {"tool_name": tool_name, "tool_id": tool_id})
            
            agent_history.append(
                {
                    "role": "assistant",
                    "content": None,
                    "tool_calls": [
                        {
                            "id": tool_id,
                            "type": "function",
                            "function": {"name": tool_name, "arguments": args},
                        }
                    ],
                }
            )
            result = await _handle_tool_call(
                tool_name,
                tool_id,
                args,
                cm,
                ws,
                agent_name,
                is_acs,
                model_id,
                temperature,
                top_p,
                max_tokens,
                tool_set,
                call_connection_id,
                session_id,
            )
            if result is not None:
                cm.persist_tool_output(tool_name, result)
                if isinstance(result, dict) and "slots" in result:
                    cm.update_slots(result["slots"])
                trace_ctx.set_attribute("tool.execution_success", True)
                trace_ctx.add_event("tool_execution_completed", {"tool_name": tool_name})
            return result

        trace_ctx.set_attribute("completion_type", "text_only")
        return None


# ===========================================================================
# Helper routines – kept functionally identical
# ===========================================================================


async def _emit_streaming_text(
    text: str, 
    ws: WebSocket, 
    is_acs: bool,
    call_connection_id: Optional[str] = None,
    session_id: Optional[str] = None,
) -> None:  # noqa: D401,E501
    """Emit one assistant text chunk via either ACS or WebSocket + TTS."""
    with create_trace_context(
        name="gpt_flow.emit_streaming_text",
        call_connection_id=call_connection_id,
        session_id=session_id,
        metadata={
            "text_length": len(text),
            "is_acs": is_acs,
            "chunk_type": "streaming_text",
        },
        high_frequency=_STREAM_TRACING,
    ) as trace_ctx:
        
        if is_acs:
            trace_ctx.set_attribute("output_channel", "acs")
            await broadcast_message(ws.app.state.clients, text, "Assistant")
            await send_response_to_acs(ws, text, latency_tool=ws.state.lt)
        else:
            trace_ctx.set_attribute("output_channel", "websocket_tts")
            await send_tts_audio(text, ws, latency_tool=ws.state.lt)
            await ws.send_text(json.dumps({"type": "assistant_streaming", "content": text}))
        
        trace_ctx.add_event("text_emitted", {"text_length": len(text)})


async def _handle_tool_call(  # noqa: D401,E501,PLR0913
    tool_name: str,
    tool_id: str,
    args: str,
    cm: "MemoManager",
    ws: WebSocket,
    agent_name: str,
    is_acs: bool,
    model_id: str,
    temperature: float,
    top_p: float,
    max_tokens: int,
    available_tools: List[Dict[str, Any]],
    call_connection_id: Optional[str] = None,
    session_id: Optional[str] = None,
) -> Dict[str, Any]:
    """Execute a tool, emit telemetry events, and trigger GPT follow‑up."""
    with create_trace_context(
        name="gpt_flow.handle_tool_call",
        call_connection_id=call_connection_id,
        session_id=session_id,
        metadata={
            "tool_name": tool_name,
            "tool_id": tool_id,
            "agent_name": agent_name,
            "is_acs": is_acs,
            "args_length": len(args) if args else 0,
        },
    ) as trace_ctx:
        
        params: Dict[str, Any] = json.loads(args or "{}")
        fn = function_mapping.get(tool_name)
        if fn is None:
            trace_ctx.set_attribute("error", f"Unknown tool '{tool_name}'")
            raise ValueError(f"Unknown tool '{tool_name}'")

        trace_ctx.set_attribute("tool.parameters_count", len(params))
        call_id = uuid.uuid4().hex[:8]
        trace_ctx.set_attribute("tool.call_id", call_id)
        
        await push_tool_start(ws, call_id, tool_name, params, is_acs=is_acs)
        trace_ctx.add_event("tool_start_pushed", {"call_id": call_id})

        # Execute tool with nested tracing
        with create_trace_context(
            name=f"gpt_flow.execute_tool.{tool_name}",
            call_connection_id=call_connection_id,
            session_id=session_id,
            metadata={
                "tool_name": tool_name,
                "call_id": call_id,
                "parameters": params,
            },
        ) as exec_ctx:
            
            t0 = time.perf_counter()
            result_raw = await fn(params)  # Tool functions are expected to be async.
            elapsed_ms = (time.perf_counter() - t0) * 1000
            
            exec_ctx.set_attribute("execution.duration_ms", elapsed_ms)
            exec_ctx.set_attribute("execution.success", True)
            
            result: Dict[str, Any] = (
                json.loads(result_raw) if isinstance(result_raw, str) else result_raw
            )
            exec_ctx.set_attribute("result.type", type(result).__name__)

        agent_history = cm.get_history(agent_name)
        agent_history.append(
            {
                "tool_call_id": tool_id,
                "role": "tool",
                "name": tool_name,
                "content": json.dumps(result),
            }
        )

        await push_tool_end(
            ws, call_id, tool_name, "success", elapsed_ms, result=result, is_acs=is_acs
        )
        trace_ctx.add_event("tool_end_pushed", {"elapsed_ms": elapsed_ms})

        if is_acs:
            await broadcast_message(ws.app.state.clients, f"🛠️ {tool_name} ✔️", "Assistant")

        # Handle tool follow-up with tracing
        trace_ctx.add_event("starting_tool_followup")
        await _process_tool_followup(
            cm,
            ws,
            agent_name,
            is_acs,
            model_id,
            temperature,
            top_p,
            max_tokens,
            available_tools,
            call_connection_id,
            session_id,
        )
        
        trace_ctx.set_attribute("tool.execution_complete", True)
        return result


async def _process_tool_followup(  # noqa: D401,E501,PLR0913
    cm: "MemoManager",
    ws: WebSocket,
    agent_name: str,
    is_acs: bool,
    model_id: str,
    temperature: float,
    top_p: float,
    max_tokens: int,
    available_tools: List[Dict[str, Any]],
    call_connection_id: Optional[str] = None,
    session_id: Optional[str] = None,
) -> None:
    """Invoke GPT once more after tool execution (no new user input)."""
    with create_trace_context(
        name="gpt_flow.tool_followup",
        call_connection_id=call_connection_id,
        session_id=session_id,
        metadata={
            "agent_name": agent_name,
            "model_id": model_id,
            "is_acs": is_acs,
            "followup_type": "post_tool_execution",
        },
    ) as trace_ctx:
        
        trace_ctx.add_event("starting_followup_completion")
        
        await process_gpt_response(
            cm,
            "",  # No new user prompt.
            ws,
            agent_name=agent_name,
            is_acs=is_acs,
            model_id=model_id,
            temperature=temperature,
            top_p=top_p,
            max_tokens=max_tokens,
            available_tools=available_tools,
            call_connection_id=call_connection_id,
            session_id=session_id,
        )
        
        trace_ctx.add_event("followup_completion_finished")
=======
from __future__ import annotations

"""OpenAI streaming + tool-call orchestration layer.

Handles GPT chat-completion streaming, TTS relay, and function-calling for the
real-time voice agent.

Public API
----------
process_gpt_response() – Stream completions, emit TTS chunks, run tools.
"""

import asyncio
import json
import time
import uuid
from typing import TYPE_CHECKING, Any, Dict, List, Optional

from fastapi import WebSocket

from apps.rtagent.backend.src.agents.tool_store.tool_registry import (
    available_tools as DEFAULT_TOOLS,
)
from apps.rtagent.backend.src.agents.tool_store.tools_helper import (
    function_mapping,
    push_tool_end,
    push_tool_start,
)
from apps.rtagent.backend.src.helpers import add_space
from apps.rtagent.backend.src.services.openai_services import (
    client as az_openai_client,
)
from apps.rtagent.backend.settings import AZURE_OPENAI_CHAT_DEPLOYMENT_ID, TTS_END
from apps.rtagent.backend.src.shared_ws import (
    broadcast_message,
    push_final,
    send_response_to_acs,
    send_tts_audio,
)
from utils.ml_logging import get_logger

if TYPE_CHECKING:  # pragma: no cover – typing-only import
    from src.stateful.state_managment import MemoManager  # noqa: F401

logger = get_logger("gpt_flow")

# ---------------------------------------------------------------------------
# Main entry-point
# ---------------------------------------------------------------------------


async def process_gpt_response(  # noqa: D401
    cm: "MemoManager",
    user_prompt: str,
    ws: WebSocket,
    *,
    agent_name: str,
    is_acs: bool = False,
    model_id: str = AZURE_OPENAI_CHAT_DEPLOYMENT_ID,
    temperature: float = 0.5,
    top_p: float = 1.0,
    max_tokens: int = 4096,
    available_tools: Optional[List[Dict[str, Any]]] = None,
) -> Optional[Dict[str, Any]]:
    """Stream a chat completion, emit TTS, and run tools."""
    agent_history: List[Dict[str, Any]] = cm.get_history(agent_name)
    agent_history.append({"role": "user", "content": user_prompt})

    tool_set = available_tools or DEFAULT_TOOLS

    chat_kwargs: Dict[str, Any] = {
        "stream": True,
        "messages": agent_history,
        "model": model_id,
        "max_tokens": max_tokens,
        "temperature": temperature,
        "top_p": top_p,
        "tools": tool_set,
        "tool_choice": "auto" if tool_set else "none",
    }
    logger.debug("process_gpt_response kwargs: %s", chat_kwargs)

    response = az_openai_client.chat.completions.create(**chat_kwargs)

    collected: List[str] = []
    final_chunks: List[str] = []

    tool_started = False
    tool_name = ""
    tool_id = ""
    args = ""

    for chunk in response:
        if not chunk.choices:
            continue

        delta = chunk.choices[0].delta

        # Function-call streaming
        if delta.tool_calls:
            tc = delta.tool_calls[0]
            tool_id = tc.id or tool_id
            tool_name = tc.function.name or tool_name
            args += tc.function.arguments or ""
            tool_started = True
            continue

        # Normal token streaming
        if delta.content:
            collected.append(delta.content)
            if delta.content in TTS_END:
                streaming = add_space("".join(collected).strip())
                await _emit_streaming_text(streaming, ws, is_acs)
                final_chunks.append(streaming)
                agent_history.append({"role": "assistant", "content": streaming})
                collected.clear()

    if collected:
        pending = "".join(collected).strip()
        await _emit_streaming_text(pending, ws, is_acs)
        final_chunks.append(pending)

    full_text = "".join(final_chunks).strip()
    if full_text:
        agent_history.append({"role": "assistant", "content": full_text})
        await push_final(ws, "assistant", full_text, is_acs=is_acs)

    if tool_started:
        agent_history.append(
            {
                "role": "assistant",
                "content": None,
                "tool_calls": [
                    {
                        "id": tool_id,
                        "type": "function",
                        "function": {"name": tool_name, "arguments": args},
                    }
                ],
            }
        )
        result = await _handle_tool_call(
            tool_name,
            tool_id,
            args,
            cm,
            ws,
            agent_name,
            is_acs,
            model_id,
            temperature,
            top_p,
            max_tokens,
            tool_set,
        )
        if result is not None:
            cm.persist_tool_output(tool_name, result)
            if isinstance(result, dict) and "slots" in result:
                cm.update_slots(result["slots"])
        return result

    return None


async def _emit_streaming_text(text: str, ws: WebSocket, is_acs: bool) -> None:
    """Emit one assistant text chunk via ACS or WebSocket + TTS."""
    if is_acs:
        await broadcast_message(ws.app.state.clients, text, "Assistant")
        await send_response_to_acs(ws, text, latency_tool=ws.state.lt)
    else:
        await send_tts_audio(text, ws, latency_tool=ws.state.lt)
        await ws.send_text(json.dumps({"type": "assistant_streaming", "content": text}))


async def _handle_tool_call(  # noqa: PLR0913
    tool_name: str,
    tool_id: str,
    args: str,
    cm: "MemoManager",
    ws: WebSocket,
    agent_name: str,
    is_acs: bool,
    model_id: str,
    temperature: float,
    top_p: float,
    max_tokens: int,
    available_tools: List[Dict[str, Any]],
) -> Dict[str, Any]:
    """Execute a tool, send telemetry, and (conditionally) follow-up with GPT."""
    params: Dict[str, Any] = json.loads(args or "{}")
    fn = function_mapping.get(tool_name)
    if fn is None:
        raise ValueError(f"Unknown tool '{tool_name}'")

    call_id = uuid.uuid4().hex[:8]
    await push_tool_start(ws, call_id, tool_name, params, is_acs=is_acs)

    t0 = time.perf_counter()
    result_raw = await fn(params)  # Tool functions are async.
    elapsed_ms = (time.perf_counter() - t0) * 1000
    result: Dict[str, Any] = (
        json.loads(result_raw) if isinstance(result_raw, str) else result_raw
    )

    # Persist tool message in history
    cm.get_history(agent_name).append(
        {
            "tool_call_id": tool_id,
            "role": "tool",
            "name": tool_name,
            "content": json.dumps(result),
        }
    )

    await push_tool_end(
        ws, call_id, tool_name, "success", elapsed_ms, result=result, is_acs=is_acs
    )

    if is_acs:
        await broadcast_message(ws.app.state.clients, f"🛠️ {tool_name} ✔️", "Assistant")
    
    # Otherwise, do the normal follow-up with GPT
    await _process_tool_followup(
        cm,
        ws,
        agent_name,
        is_acs,
        model_id,
        temperature,
        top_p,
        max_tokens,
        available_tools,
    )
    return result


async def _process_tool_followup(  # noqa: PLR0913
    cm: "MemoManager",
    ws: WebSocket,
    agent_name: str,
    is_acs: bool,
    model_id: str,
    temperature: float,
    top_p: float,
    max_tokens: int,
    available_tools: List[Dict[str, Any]],
) -> None:
    """Invoke GPT once more after tool execution (no new user input)."""
    await process_gpt_response(
        cm,
        "",  # No new user prompt.
        ws,
        agent_name=agent_name,
        is_acs=is_acs,
        model_id=model_id,
        temperature=temperature,
        top_p=top_p,
        max_tokens=max_tokens,
        available_tools=available_tools,
    )
>>>>>>> 2c8ab042
<|MERGE_RESOLUTION|>--- conflicted
+++ resolved
@@ -1,689 +1,428 @@
-<<<<<<< HEAD
-from __future__ import annotations
-
-"""OpenAI streaming + tool‑call orchestration layer with performance tracing.
-
-This module handles *all* GPT chat‑completion streaming, Text‑to‑Speech (TTS)
-relay, and tool‑call plumbing for a real‑time voice agent. Behaviour is kept
-1:1 with the original implementation; only code style, typing, logging, and
-error handling have been improved to meet project standards.
-
-Public API
-----------
-process_gpt_response() – Stream chat completions, emit TTS chunks, run tools.
-"""
-
-import asyncio
-import json
-import os
-import time
-import uuid
-from typing import TYPE_CHECKING, Any, Dict, List, Optional
-
-from fastapi import WebSocket
-from apps.rtagent.backend.src.agents.tool_store.tools import (
-    available_tools as DEFAULT_TOOLS,
-)
-from apps.rtagent.backend.src.agents.tool_store.tools_helper import (
-    function_mapping,
-    push_tool_end,
-    push_tool_start,
-)
-from apps.rtagent.backend.src.helpers import add_space
-from apps.rtagent.backend.src.services.openai_services import client as az_openai_client
-from apps.rtagent.backend.settings import AZURE_OPENAI_CHAT_DEPLOYMENT_ID, TTS_END
-from apps.rtagent.backend.src.shared_ws import (
-    broadcast_message,
-    push_final,
-    send_response_to_acs,
-    send_tts_audio,
-)
-
-from utils.ml_logging import get_logger
-from utils.trace_context import create_trace_context
-from src.enums.monitoring import SpanAttr
-from opentelemetry.trace import SpanKind
-
-if TYPE_CHECKING:  # pragma: no cover – typing‑only import
-    from src.stateful.state_managment import MemoManager  # noqa: F401
-
-logger = get_logger("gpt_flow")
-
-# Performance optimization: Cache tracing configuration
-_GPT_FLOW_TRACING = os.getenv("GPT_FLOW_TRACING", "true").lower() == "true"
-_STREAM_TRACING = os.getenv("STREAM_TRACING", "false").lower() == "true"  # High frequency ops
-
-
-# ---------------------------------------------------------------------------
-# Main entry‑point
-# ---------------------------------------------------------------------------
-async def process_gpt_response(  # noqa: D401
-    cm: "MemoManager",  # MemoManager instance (runtime import avoided)
-    user_prompt: str,
-    ws: WebSocket,
-    *,
-    agent_name: str,
-    is_acs: bool = False,
-    model_id: str = AZURE_OPENAI_CHAT_DEPLOYMENT_ID,
-    temperature: float = 0.5,
-    top_p: float = 1.0,
-    max_tokens: int = 4096,
-    available_tools: Optional[List[Dict[str, Any]]] = None,
-    call_connection_id: Optional[str] = None,
-    session_id: Optional[str] = None,
-) -> Optional[Dict[str, Any]]:
-    """Stream a chat completion, emitting TTS and handling tool calls.
-
-    Args:
-        cm: Active :class:`MemoManager`.
-        user_prompt: The raw user prompt string.
-        ws: WebSocket connection to the client.
-        agent_name: Identifier used to fetch the agent‑specific chat history.
-        is_acs: Flag indicating Azure Communication Services pathway.
-        model_id: Azure OpenAI deployment ID.
-        temperature: Sampling temperature.
-        top_p: Nucleus sampling value.
-        max_tokens: Max tokens for the completion.
-        available_tools: Tool definitions to expose; *None* defaults to the
-            global *DEFAULT_TOOLS* list.
-        call_connection_id: ACS call connection ID for tracing correlation.
-        session_id: Session ID for tracing correlation.
-
-    Returns:
-        Optional tool result dictionary if a tool was executed; otherwise *None*.
-    """
-
-    # Create trace context for the entire GPT flow operation
-    with create_trace_context(
-        name="gpt_flow.process_response",
-        call_connection_id=call_connection_id,
-        session_id=session_id,
-        metadata={
-            "agent_name": agent_name,
-            "model_id": model_id,
-            "is_acs": is_acs,
-            "temperature": temperature,
-            "top_p": top_p,
-            "max_tokens": max_tokens,
-            "tools_available": len(available_tools or DEFAULT_TOOLS),
-            "prompt_length": len(user_prompt) if user_prompt else 0,
-        },
-    ) as trace_ctx:
-        
-        agent_history: List[Dict[str, Any]] = cm.get_history(agent_name)
-        agent_history.append({"role": "user", "content": user_prompt})
-
-        tool_set = available_tools or DEFAULT_TOOLS
-        trace_ctx.set_attribute("tools.count", len(tool_set))
-
-        chat_kwargs: Dict[str, Any] = {
-            "stream": True,
-            "messages": agent_history,
-            "model": model_id,
-            "max_tokens": max_tokens,
-            "temperature": temperature,
-            "top_p": top_p,
-            "tools": tool_set,
-            "tool_choice": "auto" if tool_set else "none",
-        }
-
-        trace_ctx.set_attribute("chat.history_length", len(agent_history))
-        logger.debug("process_gpt_response – chat kwargs prepared: %s", chat_kwargs)
-
-        # Stream processing with tracing
-        with create_trace_context(
-            name="gpt_flow.stream_completion",
-            call_connection_id=call_connection_id,
-            session_id=session_id,
-            metadata={"model": model_id, "stream": True},
-            high_frequency=_STREAM_TRACING,
-        ) as stream_ctx:
-            
-            response = az_openai_client.chat.completions.create(**chat_kwargs)
-            stream_ctx.add_event("openai_stream_started")
-
-            collected: List[str] = []  # Temporary buffer for partial tokens.
-            final_chunks: List[str] = []  # All streamed assistant chunks.
-
-            tool_started = False
-            tool_name = ""
-            tool_id = ""
-            args = ""
-            chunk_count = 0
-
-            for chunk in response:
-                chunk_count += 1
-                if not chunk.choices:
-                    continue  # Skip empty chunks.
-
-                delta = chunk.choices[0].delta
-
-                if delta.tool_calls:
-                    tc = delta.tool_calls[0]
-                    tool_id = tc.id or tool_id
-                    tool_name = tc.function.name or tool_name
-                    args += tc.function.arguments or ""
-                    tool_started = True
-                    if not tool_started:  # First tool call chunk
-                        stream_ctx.add_event("tool_call_detected", {"tool_name": tool_name})
-                    continue
-
-                if delta.content:
-                    collected.append(delta.content)
-                    if delta.content in TTS_END:  # Time to flush a sentence.
-                        streaming = add_space("".join(collected).strip())
-                        await _emit_streaming_text(streaming, ws, is_acs, call_connection_id, session_id)
-                        final_chunks.append(streaming)
-                        agent_history.append({"role": "assistant", "content": streaming})
-                        collected.clear()
-
-            stream_ctx.set_attribute("chunks_processed", chunk_count)
-            stream_ctx.set_attribute("tool_call_detected", tool_started)
-            if tool_started:
-                stream_ctx.set_attribute("tool_name", tool_name)
-
-        # Handle remaining collected content
-        if collected:
-            pending = "".join(collected).strip()
-            await _emit_streaming_text(pending, ws, is_acs, call_connection_id, session_id)
-            final_chunks.append(pending)
-
-        full_text = "".join(final_chunks).strip()
-        if full_text:
-            agent_history.append({"role": "assistant", "content": full_text})
-            await push_final(ws, "assistant", full_text, is_acs=is_acs)
-            trace_ctx.set_attribute("response.length", len(full_text))
-
-        # Handle follow‑up tool call (if any)
-        if tool_started:
-            trace_ctx.add_event("tool_execution_starting", {"tool_name": tool_name, "tool_id": tool_id})
-            
-            agent_history.append(
-                {
-                    "role": "assistant",
-                    "content": None,
-                    "tool_calls": [
-                        {
-                            "id": tool_id,
-                            "type": "function",
-                            "function": {"name": tool_name, "arguments": args},
-                        }
-                    ],
-                }
-            )
-            result = await _handle_tool_call(
-                tool_name,
-                tool_id,
-                args,
-                cm,
-                ws,
-                agent_name,
-                is_acs,
-                model_id,
-                temperature,
-                top_p,
-                max_tokens,
-                tool_set,
-                call_connection_id,
-                session_id,
-            )
-            if result is not None:
-                cm.persist_tool_output(tool_name, result)
-                if isinstance(result, dict) and "slots" in result:
-                    cm.update_slots(result["slots"])
-                trace_ctx.set_attribute("tool.execution_success", True)
-                trace_ctx.add_event("tool_execution_completed", {"tool_name": tool_name})
-            return result
-
-        trace_ctx.set_attribute("completion_type", "text_only")
-        return None
-
-
-# ===========================================================================
-# Helper routines – kept functionally identical
-# ===========================================================================
-
-
-async def _emit_streaming_text(
-    text: str, 
-    ws: WebSocket, 
-    is_acs: bool,
-    call_connection_id: Optional[str] = None,
-    session_id: Optional[str] = None,
-) -> None:  # noqa: D401,E501
-    """Emit one assistant text chunk via either ACS or WebSocket + TTS."""
-    with create_trace_context(
-        name="gpt_flow.emit_streaming_text",
-        call_connection_id=call_connection_id,
-        session_id=session_id,
-        metadata={
-            "text_length": len(text),
-            "is_acs": is_acs,
-            "chunk_type": "streaming_text",
-        },
-        high_frequency=_STREAM_TRACING,
-    ) as trace_ctx:
-        
-        if is_acs:
-            trace_ctx.set_attribute("output_channel", "acs")
-            await broadcast_message(ws.app.state.clients, text, "Assistant")
-            await send_response_to_acs(ws, text, latency_tool=ws.state.lt)
-        else:
-            trace_ctx.set_attribute("output_channel", "websocket_tts")
-            await send_tts_audio(text, ws, latency_tool=ws.state.lt)
-            await ws.send_text(json.dumps({"type": "assistant_streaming", "content": text}))
-        
-        trace_ctx.add_event("text_emitted", {"text_length": len(text)})
-
-
-async def _handle_tool_call(  # noqa: D401,E501,PLR0913
-    tool_name: str,
-    tool_id: str,
-    args: str,
-    cm: "MemoManager",
-    ws: WebSocket,
-    agent_name: str,
-    is_acs: bool,
-    model_id: str,
-    temperature: float,
-    top_p: float,
-    max_tokens: int,
-    available_tools: List[Dict[str, Any]],
-    call_connection_id: Optional[str] = None,
-    session_id: Optional[str] = None,
-) -> Dict[str, Any]:
-    """Execute a tool, emit telemetry events, and trigger GPT follow‑up."""
-    with create_trace_context(
-        name="gpt_flow.handle_tool_call",
-        call_connection_id=call_connection_id,
-        session_id=session_id,
-        metadata={
-            "tool_name": tool_name,
-            "tool_id": tool_id,
-            "agent_name": agent_name,
-            "is_acs": is_acs,
-            "args_length": len(args) if args else 0,
-        },
-    ) as trace_ctx:
-        
-        params: Dict[str, Any] = json.loads(args or "{}")
-        fn = function_mapping.get(tool_name)
-        if fn is None:
-            trace_ctx.set_attribute("error", f"Unknown tool '{tool_name}'")
-            raise ValueError(f"Unknown tool '{tool_name}'")
-
-        trace_ctx.set_attribute("tool.parameters_count", len(params))
-        call_id = uuid.uuid4().hex[:8]
-        trace_ctx.set_attribute("tool.call_id", call_id)
-        
-        await push_tool_start(ws, call_id, tool_name, params, is_acs=is_acs)
-        trace_ctx.add_event("tool_start_pushed", {"call_id": call_id})
-
-        # Execute tool with nested tracing
-        with create_trace_context(
-            name=f"gpt_flow.execute_tool.{tool_name}",
-            call_connection_id=call_connection_id,
-            session_id=session_id,
-            metadata={
-                "tool_name": tool_name,
-                "call_id": call_id,
-                "parameters": params,
-            },
-        ) as exec_ctx:
-            
-            t0 = time.perf_counter()
-            result_raw = await fn(params)  # Tool functions are expected to be async.
-            elapsed_ms = (time.perf_counter() - t0) * 1000
-            
-            exec_ctx.set_attribute("execution.duration_ms", elapsed_ms)
-            exec_ctx.set_attribute("execution.success", True)
-            
-            result: Dict[str, Any] = (
-                json.loads(result_raw) if isinstance(result_raw, str) else result_raw
-            )
-            exec_ctx.set_attribute("result.type", type(result).__name__)
-
-        agent_history = cm.get_history(agent_name)
-        agent_history.append(
-            {
-                "tool_call_id": tool_id,
-                "role": "tool",
-                "name": tool_name,
-                "content": json.dumps(result),
-            }
-        )
-
-        await push_tool_end(
-            ws, call_id, tool_name, "success", elapsed_ms, result=result, is_acs=is_acs
-        )
-        trace_ctx.add_event("tool_end_pushed", {"elapsed_ms": elapsed_ms})
-
-        if is_acs:
-            await broadcast_message(ws.app.state.clients, f"🛠️ {tool_name} ✔️", "Assistant")
-
-        # Handle tool follow-up with tracing
-        trace_ctx.add_event("starting_tool_followup")
-        await _process_tool_followup(
-            cm,
-            ws,
-            agent_name,
-            is_acs,
-            model_id,
-            temperature,
-            top_p,
-            max_tokens,
-            available_tools,
-            call_connection_id,
-            session_id,
-        )
-        
-        trace_ctx.set_attribute("tool.execution_complete", True)
-        return result
-
-
-async def _process_tool_followup(  # noqa: D401,E501,PLR0913
-    cm: "MemoManager",
-    ws: WebSocket,
-    agent_name: str,
-    is_acs: bool,
-    model_id: str,
-    temperature: float,
-    top_p: float,
-    max_tokens: int,
-    available_tools: List[Dict[str, Any]],
-    call_connection_id: Optional[str] = None,
-    session_id: Optional[str] = None,
-) -> None:
-    """Invoke GPT once more after tool execution (no new user input)."""
-    with create_trace_context(
-        name="gpt_flow.tool_followup",
-        call_connection_id=call_connection_id,
-        session_id=session_id,
-        metadata={
-            "agent_name": agent_name,
-            "model_id": model_id,
-            "is_acs": is_acs,
-            "followup_type": "post_tool_execution",
-        },
-    ) as trace_ctx:
-        
-        trace_ctx.add_event("starting_followup_completion")
-        
-        await process_gpt_response(
-            cm,
-            "",  # No new user prompt.
-            ws,
-            agent_name=agent_name,
-            is_acs=is_acs,
-            model_id=model_id,
-            temperature=temperature,
-            top_p=top_p,
-            max_tokens=max_tokens,
-            available_tools=available_tools,
-            call_connection_id=call_connection_id,
-            session_id=session_id,
-        )
-        
-        trace_ctx.add_event("followup_completion_finished")
-=======
-from __future__ import annotations
-
-"""OpenAI streaming + tool-call orchestration layer.
-
-Handles GPT chat-completion streaming, TTS relay, and function-calling for the
-real-time voice agent.
-
-Public API
-----------
-process_gpt_response() – Stream completions, emit TTS chunks, run tools.
-"""
-
-import asyncio
-import json
-import time
-import uuid
-from typing import TYPE_CHECKING, Any, Dict, List, Optional
-
-from fastapi import WebSocket
-
-from apps.rtagent.backend.src.agents.tool_store.tool_registry import (
-    available_tools as DEFAULT_TOOLS,
-)
-from apps.rtagent.backend.src.agents.tool_store.tools_helper import (
-    function_mapping,
-    push_tool_end,
-    push_tool_start,
-)
-from apps.rtagent.backend.src.helpers import add_space
-from apps.rtagent.backend.src.services.openai_services import (
-    client as az_openai_client,
-)
-from apps.rtagent.backend.settings import AZURE_OPENAI_CHAT_DEPLOYMENT_ID, TTS_END
-from apps.rtagent.backend.src.shared_ws import (
-    broadcast_message,
-    push_final,
-    send_response_to_acs,
-    send_tts_audio,
-)
-from utils.ml_logging import get_logger
-
-if TYPE_CHECKING:  # pragma: no cover – typing-only import
-    from src.stateful.state_managment import MemoManager  # noqa: F401
-
-logger = get_logger("gpt_flow")
-
-# ---------------------------------------------------------------------------
-# Main entry-point
-# ---------------------------------------------------------------------------
-
-
-async def process_gpt_response(  # noqa: D401
-    cm: "MemoManager",
-    user_prompt: str,
-    ws: WebSocket,
-    *,
-    agent_name: str,
-    is_acs: bool = False,
-    model_id: str = AZURE_OPENAI_CHAT_DEPLOYMENT_ID,
-    temperature: float = 0.5,
-    top_p: float = 1.0,
-    max_tokens: int = 4096,
-    available_tools: Optional[List[Dict[str, Any]]] = None,
-) -> Optional[Dict[str, Any]]:
-    """Stream a chat completion, emit TTS, and run tools."""
-    agent_history: List[Dict[str, Any]] = cm.get_history(agent_name)
-    agent_history.append({"role": "user", "content": user_prompt})
-
-    tool_set = available_tools or DEFAULT_TOOLS
-
-    chat_kwargs: Dict[str, Any] = {
-        "stream": True,
-        "messages": agent_history,
-        "model": model_id,
-        "max_tokens": max_tokens,
-        "temperature": temperature,
-        "top_p": top_p,
-        "tools": tool_set,
-        "tool_choice": "auto" if tool_set else "none",
-    }
-    logger.debug("process_gpt_response kwargs: %s", chat_kwargs)
-
-    response = az_openai_client.chat.completions.create(**chat_kwargs)
-
-    collected: List[str] = []
-    final_chunks: List[str] = []
-
-    tool_started = False
-    tool_name = ""
-    tool_id = ""
-    args = ""
-
-    for chunk in response:
-        if not chunk.choices:
-            continue
-
-        delta = chunk.choices[0].delta
-
-        # Function-call streaming
-        if delta.tool_calls:
-            tc = delta.tool_calls[0]
-            tool_id = tc.id or tool_id
-            tool_name = tc.function.name or tool_name
-            args += tc.function.arguments or ""
-            tool_started = True
-            continue
-
-        # Normal token streaming
-        if delta.content:
-            collected.append(delta.content)
-            if delta.content in TTS_END:
-                streaming = add_space("".join(collected).strip())
-                await _emit_streaming_text(streaming, ws, is_acs)
-                final_chunks.append(streaming)
-                agent_history.append({"role": "assistant", "content": streaming})
-                collected.clear()
-
-    if collected:
-        pending = "".join(collected).strip()
-        await _emit_streaming_text(pending, ws, is_acs)
-        final_chunks.append(pending)
-
-    full_text = "".join(final_chunks).strip()
-    if full_text:
-        agent_history.append({"role": "assistant", "content": full_text})
-        await push_final(ws, "assistant", full_text, is_acs=is_acs)
-
-    if tool_started:
-        agent_history.append(
-            {
-                "role": "assistant",
-                "content": None,
-                "tool_calls": [
-                    {
-                        "id": tool_id,
-                        "type": "function",
-                        "function": {"name": tool_name, "arguments": args},
-                    }
-                ],
-            }
-        )
-        result = await _handle_tool_call(
-            tool_name,
-            tool_id,
-            args,
-            cm,
-            ws,
-            agent_name,
-            is_acs,
-            model_id,
-            temperature,
-            top_p,
-            max_tokens,
-            tool_set,
-        )
-        if result is not None:
-            cm.persist_tool_output(tool_name, result)
-            if isinstance(result, dict) and "slots" in result:
-                cm.update_slots(result["slots"])
-        return result
-
-    return None
-
-
-async def _emit_streaming_text(text: str, ws: WebSocket, is_acs: bool) -> None:
-    """Emit one assistant text chunk via ACS or WebSocket + TTS."""
-    if is_acs:
-        await broadcast_message(ws.app.state.clients, text, "Assistant")
-        await send_response_to_acs(ws, text, latency_tool=ws.state.lt)
-    else:
-        await send_tts_audio(text, ws, latency_tool=ws.state.lt)
-        await ws.send_text(json.dumps({"type": "assistant_streaming", "content": text}))
-
-
-async def _handle_tool_call(  # noqa: PLR0913
-    tool_name: str,
-    tool_id: str,
-    args: str,
-    cm: "MemoManager",
-    ws: WebSocket,
-    agent_name: str,
-    is_acs: bool,
-    model_id: str,
-    temperature: float,
-    top_p: float,
-    max_tokens: int,
-    available_tools: List[Dict[str, Any]],
-) -> Dict[str, Any]:
-    """Execute a tool, send telemetry, and (conditionally) follow-up with GPT."""
-    params: Dict[str, Any] = json.loads(args or "{}")
-    fn = function_mapping.get(tool_name)
-    if fn is None:
-        raise ValueError(f"Unknown tool '{tool_name}'")
-
-    call_id = uuid.uuid4().hex[:8]
-    await push_tool_start(ws, call_id, tool_name, params, is_acs=is_acs)
-
-    t0 = time.perf_counter()
-    result_raw = await fn(params)  # Tool functions are async.
-    elapsed_ms = (time.perf_counter() - t0) * 1000
-    result: Dict[str, Any] = (
-        json.loads(result_raw) if isinstance(result_raw, str) else result_raw
-    )
-
-    # Persist tool message in history
-    cm.get_history(agent_name).append(
-        {
-            "tool_call_id": tool_id,
-            "role": "tool",
-            "name": tool_name,
-            "content": json.dumps(result),
-        }
-    )
-
-    await push_tool_end(
-        ws, call_id, tool_name, "success", elapsed_ms, result=result, is_acs=is_acs
-    )
-
-    if is_acs:
-        await broadcast_message(ws.app.state.clients, f"🛠️ {tool_name} ✔️", "Assistant")
-    
-    # Otherwise, do the normal follow-up with GPT
-    await _process_tool_followup(
-        cm,
-        ws,
-        agent_name,
-        is_acs,
-        model_id,
-        temperature,
-        top_p,
-        max_tokens,
-        available_tools,
-    )
-    return result
-
-
-async def _process_tool_followup(  # noqa: PLR0913
-    cm: "MemoManager",
-    ws: WebSocket,
-    agent_name: str,
-    is_acs: bool,
-    model_id: str,
-    temperature: float,
-    top_p: float,
-    max_tokens: int,
-    available_tools: List[Dict[str, Any]],
-) -> None:
-    """Invoke GPT once more after tool execution (no new user input)."""
-    await process_gpt_response(
-        cm,
-        "",  # No new user prompt.
-        ws,
-        agent_name=agent_name,
-        is_acs=is_acs,
-        model_id=model_id,
-        temperature=temperature,
-        top_p=top_p,
-        max_tokens=max_tokens,
-        available_tools=available_tools,
-    )
->>>>>>> 2c8ab042
+from __future__ import annotations
+
+"""OpenAI streaming + tool-call orchestration layer.
+
+Handles GPT chat-completion streaming, TTS relay, and function-calling for the
+real-time voice agent.
+
+Public API
+----------
+process_gpt_response() – Stream completions, emit TTS chunks, run tools.
+"""
+
+import asyncio
+import json
+import os
+import time
+import uuid
+from typing import TYPE_CHECKING, Any, Dict, List, Optional
+
+from fastapi import WebSocket
+
+from apps.rtagent.backend.src.agents.tool_store.tool_registry import (
+    available_tools as DEFAULT_TOOLS,
+)
+from apps.rtagent.backend.src.agents.tool_store.tools_helper import (
+    function_mapping,
+    push_tool_end,
+    push_tool_start,
+)
+from apps.rtagent.backend.src.helpers import add_space
+from apps.rtagent.backend.src.services.openai_services import (
+    client as az_openai_client,
+)
+from apps.rtagent.backend.settings import AZURE_OPENAI_CHAT_DEPLOYMENT_ID, TTS_END
+from apps.rtagent.backend.src.shared_ws import (
+    broadcast_message,
+    push_final,
+    send_response_to_acs,
+    send_tts_audio,
+)
+from utils.ml_logging import get_logger
+from utils.trace_context import create_trace_context
+from src.enums.monitoring import SpanAttr
+from opentelemetry.trace import SpanKind
+
+if TYPE_CHECKING:  # pragma: no cover – typing-only import
+    from src.stateful.state_managment import MemoManager  # noqa: F401
+
+logger = get_logger("gpt_flow")
+
+# Performance optimization: Cache tracing configuration
+_GPT_FLOW_TRACING = os.getenv("GPT_FLOW_TRACING", "true").lower() == "true"
+_STREAM_TRACING = os.getenv("STREAM_TRACING", "false").lower() == "true"  # High frequency ops
+
+
+# ---------------------------------------------------------------------------
+# Main entry-point
+# ---------------------------------------------------------------------------
+
+
+async def process_gpt_response(  # noqa: D401
+    cm: "MemoManager",
+    user_prompt: str,
+    ws: WebSocket,
+    *,
+    agent_name: str,
+    is_acs: bool = False,
+    model_id: str = AZURE_OPENAI_CHAT_DEPLOYMENT_ID,
+    temperature: float = 0.5,
+    top_p: float = 1.0,
+    max_tokens: int = 4096,
+    available_tools: Optional[List[Dict[str, Any]]] = None,
+    call_connection_id: Optional[str] = None,
+    session_id: Optional[str] = None,
+) -> Optional[Dict[str, Any]]:
+    """Stream a chat completion, emitting TTS and handling tool calls.
+
+    Args:
+        cm: Active :class:`MemoManager`.
+        user_prompt: The raw user prompt string.
+        ws: WebSocket connection to the client.
+        agent_name: Identifier used to fetch the agent‑specific chat history.
+        is_acs: Flag indicating Azure Communication Services pathway.
+        model_id: Azure OpenAI deployment ID.
+        temperature: Sampling temperature.
+        top_p: Nucleus sampling value.
+        max_tokens: Max tokens for the completion.
+        available_tools: Tool definitions to expose; *None* defaults to the
+            global *DEFAULT_TOOLS* list.
+        call_connection_id: ACS call connection ID for tracing correlation.
+        session_id: Session ID for tracing correlation.
+
+    Returns:
+        Optional tool result dictionary if a tool was executed; otherwise *None*.
+    """
+
+    # Create trace context for the entire GPT flow operation
+    with create_trace_context(
+        name="gpt_flow.process_response",
+        call_connection_id=call_connection_id,
+        session_id=session_id,
+        metadata={
+            "agent_name": agent_name,
+            "model_id": model_id,
+            "is_acs": is_acs,
+            "temperature": temperature,
+            "top_p": top_p,
+            "max_tokens": max_tokens,
+            "tools_available": len(available_tools or DEFAULT_TOOLS),
+            "prompt_length": len(user_prompt) if user_prompt else 0,
+        },
+    ) as trace_ctx:
+        
+        agent_history: List[Dict[str, Any]] = cm.get_history(agent_name)
+        agent_history.append({"role": "user", "content": user_prompt})
+
+        tool_set = available_tools or DEFAULT_TOOLS
+        trace_ctx.set_attribute("tools.count", len(tool_set))
+
+        chat_kwargs: Dict[str, Any] = {
+            "stream": True,
+            "messages": agent_history,
+            "model": model_id,
+            "max_tokens": max_tokens,
+            "temperature": temperature,
+            "top_p": top_p,
+            "tools": tool_set,
+            "tool_choice": "auto" if tool_set else "none",
+        }
+
+        trace_ctx.set_attribute("chat.history_length", len(agent_history))
+        logger.debug("process_gpt_response – chat kwargs prepared: %s", chat_kwargs)
+
+        # Stream processing with tracing
+        with create_trace_context(
+            name="gpt_flow.stream_completion",
+            call_connection_id=call_connection_id,
+            session_id=session_id,
+            metadata={"model": model_id, "stream": True},
+            high_frequency=_STREAM_TRACING,
+        ) as stream_ctx:
+            
+            response = az_openai_client.chat.completions.create(**chat_kwargs)
+            stream_ctx.add_event("openai_stream_started")
+
+            collected: List[str] = []  # Temporary buffer for partial tokens.
+            final_chunks: List[str] = []  # All streamed assistant chunks.
+
+            tool_started = False
+            tool_name = ""
+            tool_id = ""
+            args = ""
+            chunk_count = 0
+
+            for chunk in response:
+                chunk_count += 1
+                if not chunk.choices:
+                    continue  # Skip empty chunks.
+
+                delta = chunk.choices[0].delta
+
+                if delta.tool_calls:
+                    tc = delta.tool_calls[0]
+                    tool_id = tc.id or tool_id
+                    tool_name = tc.function.name or tool_name
+                    args += tc.function.arguments or ""
+                    tool_started = True
+                    if not tool_started:  # First tool call chunk
+                        stream_ctx.add_event("tool_call_detected", {"tool_name": tool_name})
+                    continue
+
+                if delta.content:
+                    collected.append(delta.content)
+                    if delta.content in TTS_END:  # Time to flush a sentence.
+                        streaming = add_space("".join(collected).strip())
+                        await _emit_streaming_text(streaming, ws, is_acs, call_connection_id, session_id)
+                        final_chunks.append(streaming)
+                        agent_history.append({"role": "assistant", "content": streaming})
+                        collected.clear()
+
+            stream_ctx.set_attribute("chunks_processed", chunk_count)
+            stream_ctx.set_attribute("tool_call_detected", tool_started)
+            if tool_started:
+                stream_ctx.set_attribute("tool_name", tool_name)
+
+        # Handle remaining collected content
+        if collected:
+            pending = "".join(collected).strip()
+            await _emit_streaming_text(pending, ws, is_acs, call_connection_id, session_id)
+            final_chunks.append(pending)
+
+        full_text = "".join(final_chunks).strip()
+        if full_text:
+            agent_history.append({"role": "assistant", "content": full_text})
+            await push_final(ws, "assistant", full_text, is_acs=is_acs)
+            trace_ctx.set_attribute("response.length", len(full_text))
+
+        # Handle follow‑up tool call (if any)
+        if tool_started:
+            trace_ctx.add_event("tool_execution_starting", {"tool_name": tool_name, "tool_id": tool_id})
+            
+            agent_history.append(
+                {
+                    "role": "assistant",
+                    "content": None,
+                    "tool_calls": [
+                        {
+                            "id": tool_id,
+                            "type": "function",
+                            "function": {"name": tool_name, "arguments": args},
+                        }
+                    ],
+                }
+            )
+            result = await _handle_tool_call(
+                tool_name,
+                tool_id,
+                args,
+                cm,
+                ws,
+                agent_name,
+                is_acs,
+                model_id,
+                temperature,
+                top_p,
+                max_tokens,
+                tool_set,
+                call_connection_id,
+                session_id,
+            )
+            if result is not None:
+                cm.persist_tool_output(tool_name, result)
+                if isinstance(result, dict) and "slots" in result:
+                    cm.update_slots(result["slots"])
+                trace_ctx.set_attribute("tool.execution_success", True)
+                trace_ctx.add_event("tool_execution_completed", {"tool_name": tool_name})
+            return result
+
+        trace_ctx.set_attribute("completion_type", "text_only")
+        return None
+
+
+# ===========================================================================
+# Helper routines – kept functionally identical
+# ===========================================================================
+
+
+async def _emit_streaming_text(
+    text: str, 
+    ws: WebSocket, 
+    is_acs: bool,
+    call_connection_id: Optional[str] = None,
+    session_id: Optional[str] = None,
+) -> None:  # noqa: D401,E501
+    """Emit one assistant text chunk via either ACS or WebSocket + TTS."""
+    with create_trace_context(
+        name="gpt_flow.emit_streaming_text",
+        call_connection_id=call_connection_id,
+        session_id=session_id,
+        metadata={
+            "text_length": len(text),
+            "is_acs": is_acs,
+            "chunk_type": "streaming_text",
+        },
+        high_frequency=_STREAM_TRACING,
+    ) as trace_ctx:
+        
+        if is_acs:
+            trace_ctx.set_attribute("output_channel", "acs")
+            await broadcast_message(ws.app.state.clients, text, "Assistant")
+            await send_response_to_acs(ws, text, latency_tool=ws.state.lt)
+        else:
+            trace_ctx.set_attribute("output_channel", "websocket_tts")
+            await send_tts_audio(text, ws, latency_tool=ws.state.lt)
+            await ws.send_text(json.dumps({"type": "assistant_streaming", "content": text}))
+        
+        trace_ctx.add_event("text_emitted", {"text_length": len(text)})
+
+
+async def _handle_tool_call(  # noqa: PLR0913
+    tool_name: str,
+    tool_id: str,
+    args: str,
+    cm: "MemoManager",
+    ws: WebSocket,
+    agent_name: str,
+    is_acs: bool,
+    model_id: str,
+    temperature: float,
+    top_p: float,
+    max_tokens: int,
+    available_tools: List[Dict[str, Any]],
+    call_connection_id: Optional[str] = None,
+    session_id: Optional[str] = None,
+) -> Dict[str, Any]:
+    """Execute a tool, emit telemetry events, and trigger GPT follow‑up."""
+    with create_trace_context(
+        name="gpt_flow.handle_tool_call",
+        call_connection_id=call_connection_id,
+        session_id=session_id,
+        metadata={
+            "tool_name": tool_name,
+            "tool_id": tool_id,
+            "agent_name": agent_name,
+            "is_acs": is_acs,
+            "args_length": len(args) if args else 0,
+        },
+    ) as trace_ctx:
+        
+        params: Dict[str, Any] = json.loads(args or "{}")
+        fn = function_mapping.get(tool_name)
+        if fn is None:
+            trace_ctx.set_attribute("error", f"Unknown tool '{tool_name}'")
+            raise ValueError(f"Unknown tool '{tool_name}'")
+
+        trace_ctx.set_attribute("tool.parameters_count", len(params))
+        call_id = uuid.uuid4().hex[:8]
+        trace_ctx.set_attribute("tool.call_id", call_id)
+        
+        await push_tool_start(ws, call_id, tool_name, params, is_acs=is_acs)
+        trace_ctx.add_event("tool_start_pushed", {"call_id": call_id})
+
+        # Execute tool with nested tracing
+        with create_trace_context(
+            name=f"gpt_flow.execute_tool.{tool_name}",
+            call_connection_id=call_connection_id,
+            session_id=session_id,
+            metadata={
+                "tool_name": tool_name,
+                "call_id": call_id,
+                "parameters": params,
+            },
+        ) as exec_ctx:
+            
+            t0 = time.perf_counter()
+            result_raw = await fn(params)  # Tool functions are expected to be async.
+            elapsed_ms = (time.perf_counter() - t0) * 1000
+            
+            exec_ctx.set_attribute("execution.duration_ms", elapsed_ms)
+            exec_ctx.set_attribute("execution.success", True)
+            
+            result: Dict[str, Any] = (
+                json.loads(result_raw) if isinstance(result_raw, str) else result_raw
+            )
+            exec_ctx.set_attribute("result.type", type(result).__name__)
+
+        agent_history = cm.get_history(agent_name)
+        agent_history.append(
+            {
+                "tool_call_id": tool_id,
+                "role": "tool",
+                "name": tool_name,
+                "content": json.dumps(result),
+            }
+        )
+
+        await push_tool_end(
+            ws, call_id, tool_name, "success", elapsed_ms, result=result, is_acs=is_acs
+        )
+        trace_ctx.add_event("tool_end_pushed", {"elapsed_ms": elapsed_ms})
+
+        if is_acs:
+            await broadcast_message(ws.app.state.clients, f"🛠️ {tool_name} ✔️", "Assistant")
+
+        # Handle tool follow-up with tracing
+        trace_ctx.add_event("starting_tool_followup")
+        await _process_tool_followup(
+            cm,
+            ws,
+            agent_name,
+            is_acs,
+            model_id,
+            temperature,
+            top_p,
+            max_tokens,
+            available_tools,
+            call_connection_id,
+            session_id,
+        )
+        
+        trace_ctx.set_attribute("tool.execution_complete", True)
+        return result
+
+
+async def _process_tool_followup(  # noqa: PLR0913
+    cm: "MemoManager",
+    ws: WebSocket,
+    agent_name: str,
+    is_acs: bool,
+    model_id: str,
+    temperature: float,
+    top_p: float,
+    max_tokens: int,
+    available_tools: List[Dict[str, Any]],
+    call_connection_id: Optional[str] = None,
+    session_id: Optional[str] = None,
+) -> None:
+    """Invoke GPT once more after tool execution (no new user input)."""
+    with create_trace_context(
+        name="gpt_flow.tool_followup",
+        call_connection_id=call_connection_id,
+        session_id=session_id,
+        metadata={
+            "agent_name": agent_name,
+            "model_id": model_id,
+            "is_acs": is_acs,
+            "followup_type": "post_tool_execution",
+        },
+    ) as trace_ctx:
+        
+        trace_ctx.add_event("starting_followup_completion")
+        
+        await process_gpt_response(
+            cm,
+            "",  # No new user prompt.
+            ws,
+            agent_name=agent_name,
+            is_acs=is_acs,
+            model_id=model_id,
+            temperature=temperature,
+            top_p=top_p,
+            max_tokens=max_tokens,
+            available_tools=available_tools,
+            call_connection_id=call_connection_id,
+            session_id=session_id,
+        )
+        
+        trace_ctx.add_event("followup_completion_finished")